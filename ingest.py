--- conflicted
+++ resolved
@@ -1,20 +1,14 @@
 import os
 from typing import List
-<<<<<<< HEAD
 
 import click
-=======
-from utils import xlxs_to_csv
-from langchain.document_loaders import TextLoader, PDFMinerLoader, CSVLoader
-from langchain.text_splitter import RecursiveCharacterTextSplitter
-from langchain.vectorstores import Chroma
->>>>>>> e4826e7e
 from langchain.docstore.document import Document
 from langchain.embeddings import HuggingFaceInstructEmbeddings
 from langchain.text_splitter import RecursiveCharacterTextSplitter
 from langchain.vectorstores import Chroma
 
-from constants import CHROMA_SETTINGS, DOCUMENT_MAP, PERSIST_DIRECTORY, SOURCE_DIRECTORY
+from constants import (CHROMA_SETTINGS, DOCUMENT_MAP, PERSIST_DIRECTORY,
+                       SOURCE_DIRECTORY)
 
 
 def load_single_document(file_path: str) -> Document:
@@ -28,63 +22,49 @@
     return loader.load()[0]
 
 
-
 def load_documents(source_dir: str) -> List[Document]:
     # Loads all documents from the source documents directory
     all_files = os.listdir(source_dir)
-<<<<<<< HEAD
-    return [
-        load_single_document(os.path.join(source_dir, file_path))
-        for file_path in all_files
-        if os.path.splitext(file_path)[1] in DOCUMENT_MAP.keys()
-    ]
+    docs = []
+    for file_path in all_files:
+        file_extension = os.path.splitext(file_path)[1]
+        source_file_path = os.path.join(source_dir, file_path)
+        if file_extension in DOCUMENT_MAP.keys():
+            docs.append(load_single_document(source_file_path))
+    return docs
 
 
 @click.command()
 @click.option(
     "--device_type",
     default="cuda",
-    type=click.Choice(["cpu", "cuda", "ipu", "xpu", "mkldnn", "opengl", "opencl", "ideep", "hip", "ve", "fpga", "ort", "xla", "lazy", "vulkan", "mps", "meta", "hpu", "mtia"]),
+    type=click.Choice(
+        [
+            "cpu",
+            "cuda",
+            "ipu",
+            "xpu",
+            "mkldnn",
+            "opengl",
+            "opencl",
+            "ideep",
+            "hip",
+            "ve",
+            "fpga",
+            "ort",
+            "xla",
+            "lazy",
+            "vulkan",
+            "mps",
+            "meta",
+            "hpu",
+            "mtia",
+        ]
+    ),
     help="Device to run on. (Default is cuda)",
 )
 def main(device_type):
     # Load documents and split in chunks
-=======
-    docs = []
-    for file_path in all_files:
-        if file_path[-4:] == 'xlsx':
-            for doc in xlxs_to_csv(f"{source_dir}/{file_path}"):
-                docs.append(load_single_document(doc))
-        elif file_path[-4:] in ['.txt', '.pdf', '.csv']:
-            docs.append(load_single_document(f"{source_dir}/{file_path}"))
-    return docs
-    # return [load_single_document(f"{source_dir}/{file_path}") for file_path in all_files if
-    #         file_path[-4:] in ['.txt', '.pdf', '.csv']]
-
-
-# @click.command()
-# @click.option('--device_type', default='gpu', help='device to run on, select gpu or cpu')
-# def main(device_type, ):
-#     # load the instructorEmbeddings
-#     if device_type in ['cpu', 'CPU']:
-#         device='cpu'
-#     else:
-#         device='cuda'
-
-
-@click.command()
-@click.option('--device_type', default='cuda', help='device to run on, select gpu, cpu or mps')
-def main(device_type, ):
-    # load the instructorEmbeddings
-    if device_type in ['cpu', 'CPU']:
-        device='cpu'
-    elif device_type in ['mps', 'MPS']:
-        device='mps'
-    else:
-        device='cuda'
-
-    #  Load documents and split in chunks
->>>>>>> e4826e7e
     print(f"Loading documents from {SOURCE_DIRECTORY}")
     documents = load_documents(SOURCE_DIRECTORY)
     text_splitter = RecursiveCharacterTextSplitter(chunk_size=1000, chunk_overlap=200)
@@ -93,7 +73,6 @@
     print(f"Split into {len(texts)} chunks of text")
 
     # Create embeddings
-<<<<<<< HEAD
     embeddings = HuggingFaceInstructEmbeddings(
         model_name="hkunlp/instructor-xl",
         model_kwargs={"device": device_type},
@@ -105,12 +84,6 @@
         persist_directory=PERSIST_DIRECTORY,
         client_settings=CHROMA_SETTINGS,
     )
-=======
-    embeddings = HuggingFaceInstructEmbeddings(model_name="hkunlp/instructor-xl",
-                                               model_kwargs={"device": device})
-
-    db = Chroma.from_documents(texts, embeddings, persist_directory=PERSIST_DIRECTORY, client_settings=CHROMA_SETTINGS)
->>>>>>> e4826e7e
     db.persist()
     db = None
 
